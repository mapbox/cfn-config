--- conflicted
+++ resolved
@@ -31,15 +31,9 @@
 
 if (argv.help) return optimist.showHelp();
 
-<<<<<<< HEAD
-config.configStack(argv, function(err, result) {
+config.configStack(argv, function(err, stack) {
     if (err) throw err;
-    console.log(result.wroteFile ? 'Created config file!' : '');
-=======
-config.configStack(argv, function(err, stack) {
-    if (err) return console.error(err);
-    config.writeConfiguration(stack.configuration, function(err, aborted) {
+    config.writeConfiguration(stack.configuration, function(err) {
         if (err) return console.error(err);
     });
->>>>>>> 0da9ae6b
 });