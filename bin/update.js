#!/usr/bin/env node

var _ = require('underscore');
var config = require('..');
var env = require('superenv')('cfn');
var optimist = require('optimist');

config.setCredentials(env.accessKeyId, env.secretAccessKey);

var argv = optimist
    .options('template', {
        describe: 'AWS CloudFormation template to be deployed',
        demand: true,
        alias: 't'
    })
    .options('region', {
        describe: 'AWS region deployed the stack',
        demand: true,
        alias: 'r'
    })
    .options('name', {
        describe: 'Name of the AWS CloudFormation to deploy',
        demand: true,
        alias: 'n'
    })
    .options('config', {
        describe: 'Path to a configuration file to read',
        alias: 'c'
    })
    .boolean('iam')
    .describe('iam', 'Set to allow stack to create IAM resources')
    .argv;

if (argv.help) return optimist.showHelp();

<<<<<<< HEAD
config.updateStack(argv, function(err) {
    if (err) throw err;
    console.log('Updated stack: ' + argv.name);
=======
config.updateStack(argv, function(err, result) {
    if (err) throw err;
    console.log(result ? 'Updated stack: ' + argv.name : '');
>>>>>>> ced3abd3
});<|MERGE_RESOLUTION|>--- conflicted
+++ resolved
@@ -33,13 +33,7 @@
 
 if (argv.help) return optimist.showHelp();
 
-<<<<<<< HEAD
-config.updateStack(argv, function(err) {
-    if (err) throw err;
-    console.log('Updated stack: ' + argv.name);
-=======
 config.updateStack(argv, function(err, result) {
     if (err) throw err;
     console.log(result ? 'Updated stack: ' + argv.name : '');
->>>>>>> ced3abd3
 });