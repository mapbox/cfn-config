--- conflicted
+++ resolved
@@ -449,15 +449,8 @@
 }
 
 function getTemplateUrl(templateName, templateBody, region, callback) {
-<<<<<<< HEAD
-    var s3 = new AWS.S3(_(env).extend({ region: region }));
-    var iam = new AWS.IAM(_(env).extend({ region: region }));
-=======
     var s3 = new config.AWS.S3(_(env).extend({ region: region }));
     var iam = new config.AWS.IAM(_(env).extend({ region: region }));
-    iam.getUser({}, function (err, userData) {
-        if (err && err.code !== 'AccessDenied') return callback(err);
->>>>>>> 928b2493
 
     var getAccountId = function(cb) {
         if (process.env.AWS_ACCOUNT_ID)
