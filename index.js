--- conflicted
+++ resolved
@@ -216,7 +216,6 @@
         region: options.region
     }));
 
-<<<<<<< HEAD
     cfn.listStacks({}, function (err, data) {
         if (err) return callback(err);
 
@@ -229,18 +228,13 @@
             return callback(new Error('Stack ' + options.name + ' does not exist!'));
         }
 
-        cfn.deleteStack({
-            StackName: options.name
-        }, callback);
-    });
-=======
-    confirmAction('Ready to delete the stack ' + options.name + '?', function (confirm) {
-        if (!confirm) return callback();
-        cfn.deleteStack({
-            StackName: options.name
-        }, callback);
-    })
->>>>>>> 92946ead
+        confirmAction('Ready to delete the stack ' + options.name + '?', function (confirm) {
+            if (!confirm) return callback();
+            cfn.deleteStack({
+                StackName: options.name
+            }, callback);
+        });
+    });
 };
 
 config.stackInfo = function(options, callback) {
