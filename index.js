var _ = require('underscore');
var inquirer = require('inquirer');
var fs = require('fs');
var path = require('path');
var AWS = require('aws-sdk');
var env = {};

var config = module.exports;

// Allow override of the default superenv credentials
config.setCredentials = function (accessKeyId, secretAccessKey) {
    env.accessKeyId = accessKeyId;
    env.secretAccessKey = secretAccessKey;
};

// Run configuration wizard on a CFN template.
config.configure = function(template, stackname, region, overrides, callback) {
    var params = _(template.Parameters).map(_(config.question).partial(overrides));
    inquirer.prompt(params, function(answers) {
        callback(null, {
            StackName: stackname,
            Region: region,
            Parameters: answers
        });
    });
};

// Return a inquirer-compatible question object for a given CFN template
// parameter.
config.question = function(overrides, parameter, key) {
    var question = {
        name: key,
        message: key + '. ' + parameter.Description || key,
        filter: function(value) { return value.toString() }
    };
    if ('Default' in parameter) question.default = parameter.Default;
    if (key in overrides.defaults) question.default = overrides.defaults[key];
    if (key in overrides.choices) question.choices = overrides.choices[key];
    if (key in overrides.messages) question.message = overrides.messages[key];
    if (key in overrides.filters) question.filter = overrides.filters[key];

    question.type = (function() {
        if (parameter.NoEcho === 'true') return 'password';
        if (parameter.AllowedValues) return 'list';
        return 'input';
    })();

    question.choices = parameter.AllowedValues;

    return question;
};

config.readTemplate = function(filepath, callback) {
    readJsonFile('template', filepath, callback);
}

config.readConfiguration = function (filepath, callback) {
    readJsonFile('configuration', filepath, function (err, configuration) {
        if (err) return callback(err);
        callback(null, configuration);
    });
}

config.readStackParameters = function(stackname, region, callback) {
    var cfn = new AWS.CloudFormation(_(env).extend({
        region: region
    }));

    cfn.describeStacks({StackName: stackname}, function (err, data) {
        if (err) return callback(err);
        if (data.Stacks.length < 1) return callback(new Error('Stack ' + stackname + ' not found'));

        var params = data.Stacks[0].Parameters.reduce(function (memo, param) {
            memo[param.ParameterKey] = param.ParameterValue;
            return memo;
        }, {});

        callback(null, params);
    });
}

config.writeConfiguration = function(config, callback) {
    var filepath = path.resolve(config.StackName + '.cfn.json');
    var json = JSON.stringify(config, null, 4);

    console.log('Stack configuration:\n%s', json);

    confirmAction('Okay to write this configuration to ' + filepath + '?', function(confirm) {
        if (!confirm) return callback(null, true);
        fs.writeFile(filepath, json, callback);
    });
};

// Reusable function for determining configuration
//
// `options` object should include:
// - template: Required. Path to the Cloudformation template
// - region: The AWS region to deploy into
// - name: Required. Name of the Cloudformation stack
// - config: Optional. Path to a configuration file to use
// - update: Defaults to false. Reads existing stack parameters.
// - defaults, choices, messages, filters: Optional. Any of these properties can be
//   set to an object where the keys are Cloudformation parameter names, and the
//   values are as described by https://github.com/SBoudrias/Inquirer.js#question
//
//   Prioritization of defaults written by multiple processes follows:
//   1. Values set by parameters in an existing Cloudformation stack
//   2. Values set by higher-level libs (i.e. passed into this function as options.defaults)
//   3. Values set by a configuration file
//   4. Values set by the Cloudformation template
config.configStack = function(options, callback) {
    options.defaults = options.defaults || {};
    config.readTemplate(options.template, function(err, template) {
        if (err) return callback(err);

        if (!options.config) return afterFileLoad({});
        config.readConfiguration(options.config, function(err, configuration) {
            if (err) return callback(err);
            afterFileLoad(configuration.Parameters);
        });

        function afterFileLoad(fileParameters) {
            if (!options.update) return afterStackLoad(fileParameters, {});
            config.readStackParameters(options.name, options.region, function(err, stackParameters) {
                if (err) return callback(err);

                // Exclude masked stack parameters that come from the CFN API.
                stackParameters = _(stackParameters).reduce(function(memo, param, key) {
                    if (template.Parameters[key].NoEcho === 'true') return memo;
                    memo[key] = param;
                    return memo;
                }, {});

                afterStackLoad(fileParameters, stackParameters);
            });
        }

        function afterStackLoad(fileParameters, stackParameters) {

            var overrides = {
                defaults: _(stackParameters).chain()
                    .defaults(fileParameters)
                    .defaults(options.defaults)
                    .defaults(_(template.Parameters).reduce(function(memo, value, key) {
                        memo[key] = value.Default;
                        return memo;
                    }, {})).value(),
                choices: options.choices || {},
                filters: options.filters || {},
                messages: options.messages || {}
            };

            config.configure(template, options.name, options.region, overrides, function(err, configuration) {
                if (err) return callback(err);
<<<<<<< HEAD
                config.writeConfiguration('', configuration, function(err, writeCanceled) {
                    if (err) return callback(err);
                    callback(null, {
                        template: template, 
                        configuration: configuration, 
                        wroteFile: !writeCanceled
                    });
                });
=======
                callback(null, {template: template, configuration: configuration});
>>>>>>> 0da9ae6b
            });
        }

    });
};

config.createStack = function(options, callback) {
    // `options` object should include
    // - template: Required. Path to the Cloudformation template
    // - region: The AWS region to deploy into
    // - name: Required. Name of the Cloudformation stack
    // - config: Optional. Path to a configuration file to use
    // - iam: Defaults to false. Allows stack to create IAM resources

    var cfn = new AWS.CloudFormation(_(env).extend({
        region: options.region
    }));

    config.configStack(options, function (err, configDetails) {
        if (err) return callback(err);

        confirmAction('Ready to create this stack?', function (confirm) {
            if (!confirm) return callback();
            cfn.createStack({
                StackName: options.name,
                TemplateBody: JSON.stringify(configDetails.template),
                Parameters: _(configDetails.configuration.Parameters).map(function(value, key) {
                    return {
                        ParameterKey: key,
                        ParameterValue: value
                    };
                }),
                Capabilities: options.iam ? [ 'CAPABILITY_IAM' ] : []
            }, callback);
        });
    });
};

config.updateStack = function(options, callback) {
    // Same options as createStack above.

    var cfn = new AWS.CloudFormation(_(env).extend({
        region: options.region
    }));

    options.update = true;
    config.configStack(options, function(err, configDetails) {
        if (err) return callback(err);

        confirmAction('Ready to update the stack?', function (confirm) {
            if (!confirm) return callback();
            cfn.updateStack({
                StackName: options.name,
                TemplateBody: JSON.stringify(configDetails.template, null, 4),
                Parameters: _(configDetails.configuration.Parameters).map(function(value, key) {
                    return {
                        ParameterKey: key,
                        ParameterValue: value
                    };
                }),
                Capabilities: options.iam ? [ 'CAPABILITY_IAM' ] : []
            }, callback);
        });
    });
}

config.deleteStack = function(options, callback) {
    // `options` object should include
    // - name: Required. Name of the Cloudformation stack
    // - region: The AWS region to deploy into
    var cfn = new AWS.CloudFormation(_(env).extend({
        region: options.region
    }));

    cfn.describeStacks({ StackName: options.name }, function (err, data) {
        if (err) return callback(err);
        var status = data.Stacks[0].StackStatus;
        if (status === 'DELETE_COMPLETE' || status === 'DELETE_IN_PROGRESS') {
            return callback(new Error([options.name, status].join(' ')));
        }
        
        confirmAction('Ready to delete the stack ' + options.name + '?', function (confirm) {
            if (!confirm) return callback();
            cfn.deleteStack({
                StackName: options.name
            }, callback);
        });
    });
};

config.stackInfo = function(options, callback) {
    // `options` object should include
    // - name: Required. Name of the Cloudformation stack
    // - region: The AWS region to deploy into
    // - resources: Defaults to false. Gets information about resources in the stack
    var cfn = new AWS.CloudFormation(_(env).extend({
        region: options.region
    }));

    cfn.describeStacks({ StackName: options.name }, function(err, data) {
        if (err) return callback(err);
        if (data.Stacks.length < 1) return callback(new Error('Stack ' + stackname + ' not found'));
        var stackInfo = data.Stacks[0];

        stackInfo.Parameters = stackInfo.Parameters.reduce(function(memo, param) {
            memo[param.ParameterKey] = param.ParameterValue;
            return memo;
        }, {});

        stackInfo.Outputs = stackInfo.Outputs.reduce(function(memo, output) {
            memo[output.OutputKey] = output.OutputValue;
            return memo;
        }, {});

        if (!options.resources) return callback(null, stackInfo);

        cfn.describeStackResources({ StackName: options.name }, function(err, data) {
            data = data || {};
            callback(err, _(stackInfo).extend(data));
        });
    });
}

function readJsonFile(filelabel, filepath, callback) {
    if (!filepath) return callback(new Error(filelabel + ' file is required'));

    fs.readFile(path.resolve(filepath), function(err, data) {
        if (err) {
            if (err.code === 'ENOENT') return callback(new Error('No such ' + filelabel + ' file'));
            return callback(err);
        }
        try {
            var jsonData = JSON.parse(data);
        } catch(e) {
            if (e.name === 'SyntaxError') return callback(new Error('Unable to parse ' + filelabel + ' file'));
            return callback(e);
        }
        callback(null, jsonData);
    });
}

function confirmAction(message, callback) {
    inquirer.prompt([{
        type: 'confirm',
        name: 'confirm',
        message: message,
        default: true
    }], function(answers) {
        callback(answers.confirm);
    });
}<|MERGE_RESOLUTION|>--- conflicted
+++ resolved
@@ -86,7 +86,7 @@
     console.log('Stack configuration:\n%s', json);
 
     confirmAction('Okay to write this configuration to ' + filepath + '?', function(confirm) {
-        if (!confirm) return callback(null, true);
+        if (!confirm) return callback();
         fs.writeFile(filepath, json, callback);
     });
 };
@@ -152,18 +152,7 @@
 
             config.configure(template, options.name, options.region, overrides, function(err, configuration) {
                 if (err) return callback(err);
-<<<<<<< HEAD
-                config.writeConfiguration('', configuration, function(err, writeCanceled) {
-                    if (err) return callback(err);
-                    callback(null, {
-                        template: template, 
-                        configuration: configuration, 
-                        wroteFile: !writeCanceled
-                    });
-                });
-=======
                 callback(null, {template: template, configuration: configuration});
->>>>>>> 0da9ae6b
             });
         }
 
