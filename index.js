var _ = require('underscore');
var inquirer = require('inquirer');
var fs = require('fs');
var path = require('path');
var env = require('superenv')('cfn');
var AWS = require('aws-sdk');
var ursa = require('ursa');

var config = module.exports;

// Run configuration wizard on a CFN template.
config.configure = function(template, stackname, region, overrides, callback) {
    var params = _(template.Parameters).map(_(config.question).partial(overrides));
    inquirer.prompt(params, function(answers) {
        callback(null, {
            StackName: stackname,
            Region: region,
            Parameters: answers
        });
    });
};

// Return a inquirer-compatible question object for a given CFN template
// parameter.
<<<<<<< HEAD
config.question = function(defaults, parameter, key) {
    function encryptInput(value) {
        if (!env.secureKey) return value.toString();
        var secure = ursa.createPrivateKey(fs.readFileSync(env.secureKey));
        return ['secure', secure.encrypt(value, 'utf8', 'base64')].join('::');
    }

=======
config.question = function(overrides, parameter, key) {
>>>>>>> 92946ead
    var question = {
        name: key,
        message: key + '. ' + parameter.Description || key,
        filter: parameter.NoEcho === 'true' ? encryptInput : function(value) { return value.toString() }
    };
    if ('Default' in parameter) question.default = parameter.Default;
    if (key in overrides.defaults) question.default = overrides.defaults[key];
    if (key in overrides.choices) question.choices = overrides.choices[key];
    if (key in overrides.messages) question.message = overrides.messages[key];
    if (key in overrides.filters) question.filter = overrides.filters[key];

    question.type = (function() {
        if (parameter.NoEcho === 'true') return 'password';
        if (parameter.AllowedValues) return 'list';
        return 'input';
    })();

    question.choices = parameter.AllowedValues;

    return question;
};

config.readTemplate = function(filepath, callback) {
    readJsonFile('template', filepath, callback);
}

config.readConfiguration = function (filepath, callback) {
    readJsonFile('configuration', filepath, function (err, configuration) {
        if (err) return callback(err);

        if (env.secureKey) {
            var secure = ursa.createPrivateKey(fs.readFileSync(env.secureKey));
            configuration.Parameters = _(configuration.Parameters).reduce(function (memo, value, key) {
                if (value.indexOf('secure::') === 0) {
                    memo[key] = secure.decrypt(value.replace('secure::', ''), 'base64', 'utf8');
                } else {
                    memo[key] = value;
                }
                return memo;
            }, {});
        }

        callback(null, configuration);
    });
}

config.readStackParameters = function(stackname, region, callback) {
    var cfn = new AWS.CloudFormation(_(env).extend({
        region: region
    }));

    cfn.describeStacks({StackName: stackname}, function (err, data) {
        if (err) return callback(err);
        if (data.Stacks.length < 1) return callback(new Error('Stack ' + stackname + ' not found'));

        var params = data.Stacks[0].Parameters.reduce(function (memo, param) {
            memo[param.ParameterKey] = param.ParameterValue;
            return memo;
        }, {});

        callback(null, params);
    });
}

config.writeConfiguration = function(filepath, config, callback) {
    var filepath = path.resolve(path.join(filepath, config.StackName + '.cfn.json'));
    var json = JSON.stringify(config, null, 4);

    console.log('Stack configuration:\n%s', json);

    confirmAction('Okay to write this configuration to ' + filepath + '?', function(confirm) {
        if (!confirm) return callback();
        fs.writeFile(filepath, json, callback);
    });
};

// Reusable function for determining configuration
//
// `options` object should include:
// - template: Required. Path to the Cloudformation template
// - region: The AWS region to deploy into
// - name: Required. Name of the Cloudformation stack
// - config: Optional. Path to a configuration file to use
// - update: Defaults to false. Reads existing stack parameters.
// - defaults, choices, messages, filters: Optional. Any of these properties can be
//   set to an object where the keys are Cloudformation parameter names, and the
//   values are as described by https://github.com/SBoudrias/Inquirer.js#question
//
//   Prioritization of defaults written by multiple processes follows:
//   1. Values set by parameters in an existing Cloudformation stack
//   2. Values set by higher-level libs (i.e. passed into this function as options.defaults)
//   3. Values set by a configuration file
//   4. Values set by the Cloudformation template
config.configStack = function(options, callback) {
    options.defaults = options.defaults || {};
    config.readTemplate(options.template, function(err, template) {
        if (err) return callback(err);

        if (!options.config) return afterFileLoad({});
        config.readConfiguration(options.config, function(err, configuration) {
            if (err) return callback(err);
            afterFileLoad(configuration.Parameters);
        });

        function afterFileLoad(fileParameters) {
            if (!options.update) return afterStackLoad(fileParameters, {});
            config.readStackParameters(options.name, options.region, function(err, stackParameters) {
                if (err) return callback(err);
                afterStackLoad(fileParameters, stackParameters);
            });
        }

        function afterStackLoad(fileParameters, stackParameters) {

            var overrides = {
                defaults: _(stackParameters).chain()
                    .defaults(fileParameters)
                    .defaults(options.defaults)
                    .defaults(_(template.Parameters).reduce(function(memo, value, key) {
                        memo[key] = value.Default;
                        return memo;
                    }, {})).value(),
                choices: options.choices || {},
                filters: options.filters || {},
                messages: options.messages || {}
            };

            config.configure(template, options.name, options.region, overrides, function(err, configuration) {
                if (err) return callback(err);
                config.writeConfiguration('', configuration, function(err, aborted) {
                    if (err) return callback(err);
                    callback(null, {template: template, configuration: configuration});
                });
            });
        }

    });
};

config.createStack = function(options, callback) {
    // `options` object should include
    // - template: Required. Path to the Cloudformation template
    // - region: The AWS region to deploy into
    // - name: Required. Name of the Cloudformation stack
    // - config: Optional. Path to a configuration file to use
    // - iam: Defaults to false. Allows stack to create IAM resources

    var cfn = new AWS.CloudFormation(_(env).extend({
        region: options.region
    }));

    config.configStack(options, function (err, configDetails) {
        if (err) return callback(err);

        confirmAction('Ready to create this stack?', function (confirm) {
            if (!confirm) return callback();
            cfn.createStack({
                StackName: options.name,
                TemplateBody: JSON.stringify(configDetails.template, null, 4),
                Parameters: _(configDetails.configuration.Parameters).map(function(value, key) {
                    return {
                        ParameterKey: key,
                        ParameterValue: value
                    };
                }),
                Capabilities: options.iam ? [ 'CAPABILITY_IAM' ] : []
            }, callback);
        });
    });
};

config.updateStack = function(options, callback) {
    // Same options as createStack above.

    var cfn = new AWS.CloudFormation(_(env).extend({
        region: options.region
    }));

    options.update = true;
    config.configStack(options, function(err, configDetails) {
        if (err) return callback(err);

        confirmAction('Ready to update the stack?', function (confirm) {
            if (!confirm) return callback();
            cfn.updateStack({
                StackName: options.name,
                TemplateBody: JSON.stringify(configDetails.template, null, 4),
                Parameters: _(configDetails.configuration.Parameters).map(function(value, key) {
                    return {
                        ParameterKey: key,
                        ParameterValue: value
                    };
                }),
                Capabilities: options.iam ? [ 'CAPABILITY_IAM' ] : []
            }, callback);
        });
    });
}

config.deleteStack = function(options, callback) {
    // `options` object should include
    // - name: Required. Name of the Cloudformation stack
    // - region: The AWS region to deploy into
    var cfn = new AWS.CloudFormation(_(env).extend({
        region: options.region
    }));

    confirmAction('Ready to delete the stack ' + options.name + '?', function (confirm) {
        if (!confirm) return callback();
        cfn.deleteStack({
            StackName: options.name
        }, callback);
    })
};

config.stackInfo = function(options, callback) {
    // `options` object should include
    // - name: Required. Name of the Cloudformation stack
    // - region: The AWS region to deploy into
    // - resources: Defaults to false. Gets information about resources in the stack
    var cfn = new AWS.CloudFormation(_(env).extend({
        region: options.region
    }));

    cfn.describeStacks({ StackName: options.name }, function(err, data) {
        if (err) return callback(err);
        if (data.Stacks.length < 1) return callback(new Error('Stack ' + stackname + ' not found'));
        var stackInfo = data.Stacks[0];

        stackInfo.Parameters = stackInfo.Parameters.reduce(function(memo, param) {
            memo[param.ParameterKey] = param.ParameterValue;
            return memo;
        }, {});

        stackInfo.Outputs = stackInfo.Outputs.reduce(function(memo, output) {
            memo[output.OutputKey] = output.OutputValue;
            return memo;
        }, {});

        if (!options.resources) return callback(null, stackInfo);

        cfn.describeStackResources({ StackName: options.name }, function(err, data) {
            data = data || {};
            callback(err, _(stackInfo).extend(data));
        });
    });
}

function readJsonFile(filelabel, filepath, callback) {
    if (!filepath) return callback(new Error(filelabel + ' file is required'));

    fs.readFile(path.resolve(filepath), function(err, data) {
        if (err) {
            if (err.code === 'ENOENT') return callback(new Error('No such ' + filelabel + ' file'));
            return callback(err);
        }
        try {
            var jsonData = JSON.parse(data);
        } catch(e) {
            if (e.name === 'SyntaxError') return callback(new Error('Unable to parse ' + filelabel + ' file'));
            return callback(e);
        }
        callback(null, jsonData);
    });
}

function confirmAction(message, callback) {
    inquirer.prompt([{
        type: 'confirm',
        name: 'confirm',
        message: message,
        default: true
    }], function(answers) {
        callback(answers.confirm);
    });
}<|MERGE_RESOLUTION|>--- conflicted
+++ resolved
@@ -22,7 +22,6 @@
 
 // Return a inquirer-compatible question object for a given CFN template
 // parameter.
-<<<<<<< HEAD
 config.question = function(defaults, parameter, key) {
     function encryptInput(value) {
         if (!env.secureKey) return value.toString();
@@ -30,9 +29,6 @@
         return ['secure', secure.encrypt(value, 'utf8', 'base64')].join('::');
     }
 
-=======
-config.question = function(overrides, parameter, key) {
->>>>>>> 92946ead
     var question = {
         name: key,
         message: key + '. ' + parameter.Description || key,
