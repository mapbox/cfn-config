--- conflicted
+++ resolved
@@ -51,59 +51,6 @@
     return question;
 };
 
-<<<<<<< HEAD
-config.readTemplate = function(filepath, options, callback) {
-    if (typeof options === 'function') {
-        callback = options;
-        options = {};
-    }
-    
-    if (!fs.existsSync(filepath)) return readS3Template(filepath);
-
-    var fileSize = fs.statSync(filepath).size;
-    if (fileSize < 51200) return readJsonFile('template', filepath, callback);
-    
-    var bucket = 'cfn-config';
-    var filename = path.basename(filepath);
-    var s3 = new AWS.S3(_(env).extend({ region: options.region }));
-    s3.createBucket({Bucket: bucket}, function(err, data) {
-        if (err) return callback(err);
-        s3.putObject({
-            Bucket: bucket,
-            Key: filename,
-            Body: fs.createReadStream(filepath)
-        }, function(err, data) {
-            if (err) return callback(err);
-            return readS3Template('s3://' + bucket + '/' + filename);
-        });
-    });
-
-    function readS3Template(fileuri) {
-        var uri = url.parse(fileuri);
-        if (uri.protocol === 's3:' && options.region) {
-            var s3 = new AWS.S3(_(env).extend({ region: options.region }));
-            s3.getObject({
-                Bucket: uri.host,
-                Key: uri.path.substring(1)
-            }, function(err, data) {
-                if (err) return callback(err);
-                callback(null, JSON.parse(data.Body));
-            });
-        } else {
-            return callback(new Error('Invalid template reference'));
-        }
-    }
-}
-
-config.readConfiguration = function (filepath, callback) {
-    readJsonFile('configuration', filepath, function (err, configuration) {
-        if (err) return callback(err);
-        callback(null, configuration);
-    });
-}
-
-=======
->>>>>>> ced3abd3
 config.readStackParameters = function(stackname, region, callback) {
     var cfn = new AWS.CloudFormation(_(env).extend({
         region: region
@@ -153,13 +100,9 @@
 //   4. Values set by the Cloudformation template
 config.configStack = function(options, callback) {
     options.defaults = options.defaults || {};
-<<<<<<< HEAD
-    config.readTemplate(options.template, options, function(err, template) {
-        if (err) return callback(err);
-=======
+
     readFile(options.template, function(err, template) {
         if (err) return callback(new Error('Failed to read template file: ' + err.message));
->>>>>>> ced3abd3
 
         if (!options.config) return afterFileLoad({});
         readFile(options.config, function(err, configuration) {
@@ -224,21 +167,12 @@
 
         confirmAction('Ready to create this stack?', function (confirm) {
             if (!confirm) return callback();
-<<<<<<< HEAD
-            cfn.createStack(cfnParams(options, configDetails), callback);
-=======
-            cfn.createStack({
-                StackName: options.name,
-                TemplateBody: JSON.stringify(configDetails.template),
-                Parameters: _(configDetails.configuration.Parameters).map(function(value, key) {
-                    return {
-                        ParameterKey: key,
-                        ParameterValue: value
-                    };
-                }),
-                Capabilities: options.iam ? [ 'CAPABILITY_IAM' ] : []
-            }, callback);
->>>>>>> ced3abd3
+            var templateName = path.basename(options.template);
+            getTemplateUrl(templateName, configDetails.template, options.region, function(err, url) {
+                if (err) return callback(err);
+                options.templateUrl = url;
+                cfn.createStack(cfnParams(options, configDetails), callback);
+            });
         });
     });
 };
@@ -256,7 +190,11 @@
 
         confirmAction('Ready to update the stack?', function (confirm) {
             if (!confirm) return callback();
-            cfn.updateStack(cfnParams(options, configDetails), callback);
+            getTemplateUrl(templateName, configDetails.template, options.region, function(err, url) {
+                if (err) return callback(err);
+                options.templateUrl = url;
+                cfn.updateStack(cfnParams(options, configDetails), callback);
+            });
         });
     });
 }
@@ -360,6 +298,32 @@
         default: true
     }], function(answers) {
         callback(answers.confirm);
+    });
+}
+
+function getTemplateUrl(templateName, templateBody, region, callback) {
+    var s3 = new AWS.S3(_(env).extend({ region: region }));
+    var iam = new AWS.IAM(_(env).extend({ region: region }));
+    iam.getUser({}, function (err, userData) {
+        if (err) return callback(err);
+        
+        var bucket = [
+            'cfn-config-templates', 
+            userData.Arn.split(':')[4],
+            region
+        ].join('-');
+
+        s3.createBucket({Bucket: bucket}, function(err, data) {
+            if (err) return callback(err);
+            s3.putObject({
+                Bucket: bucket,
+                Key: templateName,
+                Body: JSON.stringify(templateBody)
+            }, function(err, data) {
+                if (err) return callback(err);
+                callback(null, 's3://' + bucket + '/' + templateName);
+            });
+        });
     });
 }
 
@@ -379,7 +343,7 @@
         var uri = url.parse(options.template);
         params.TemplateURL = 'https://s3.amazonaws.com/' + uri.host + uri.path;
     } else {
-        params.TemplateBody = JSON.stringify(configDetails.template, null, 4);
+        params.TemplateBody = JSON.stringify(configDetails.template);
     }
 
     return params;
